--- conflicted
+++ resolved
@@ -10,16 +10,10 @@
 def gdas_dataset():
     t0 = {"start": "2025-01-01T00", "end": "2025-01-01T18", "freq": "6h"}
     fhr = {"start": 0, "end": 6, "step": 6}
-<<<<<<< HEAD
     resolution= '1p00'
     chunks = {"t0": 1, "fhr": 1,  "latitude": -1, "longitude": -1}
     return GDASArchive(t0, fhr, resolution, variables=["t", "t2m", "prmsl"], levels=[100, 500, 1000])
-=======
-    resolution = "1p00"
-    chunks = {"t0": 1, "fhr": 1,  "latitude": -1, "longitude": -1}
-    return GDASArchive(t0, fhr, resolution, variables=["t", "t2m", "lsm"], levels=[100, 500, 1000])
->>>>>>> 446f0957
-
+  
 def test_init(gdas_dataset):
     assert len(gdas_dataset.t0) == 4
     assert np.array_equal(gdas_dataset.fhr, np.array([0, 6]))
